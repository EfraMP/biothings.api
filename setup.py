import os
import glob
from subprocess import check_output
from subprocess import CalledProcessError
from setuptools import setup, find_packages

setup_path = os.path.dirname(__file__)


def read(fname):
    return open(os.path.join(setup_path, fname), encoding="utf8").read()


REPO_URL = "https://github.com/biothings/biothings.api"


# get version
version = __import__('biothings').get_version()

# should fail if installed from source or from pypi,
# version gets set to MAJOR.MINOR.# commits on master branch if installed from pip repo
# otherwise to MAJOR.MINOR.MICRO as defined in biothings.version
try:
    num_commits = check_output("git rev-list --count master", shell=True).strip().decode('utf-8')
except CalledProcessError:
    num_commits = ''

# Calculate commit hash, should fail if installed from source or from pypi
try:
    commit_hash = check_output("git rev-parse HEAD", shell=True).strip().decode('utf-8')
except CalledProcessError:
    commit_hash = ''

# Write commit to file inside package, that can be read later
if commit_hash or num_commits:
    with open('biothings/.git-info', 'w') as git_file:
        git_file.write("{}.git\n{}\n{}".format(REPO_URL, commit_hash, num_commits))


# very minimal requirement for running biothings.web
install_requires = [
    'requests>=2.21.0',
    'tornado==5.1.1',
<<<<<<< HEAD
    'elasticsearch==6.3.1',
    'gitpython==2.1.11',
    'elasticsearch-async',
=======
    'gitpython>=3.1.0'
    'elasticsearch>=6, <8',
    'elasticsearch-dsl>=6, <8',
    'elasticsearch-async>=6.2.0'
>>>>>>> ed17296b
]

# extra requirements for biothings.web
web_extra_requires = [
    'msgpack>=0.6.1',   # support format=msgpack
<<<<<<< HEAD
    'PyYAML>=5.1',       # support format=yaml
=======
    'PyYAML>=5.1',      # support format=yaml
>>>>>>> ed17296b
]

# extra requirements to run biothings.hub
hub_requires = [
    'beautifulsoup4',   # used in dumper.GoogleDriveDumper
    'aiocron',          # setup scheduled jobs
    'asyncssh==1.7.1',  # needs libffi-dev installed (apt-get)
    'pymongo',
    'psutil',
    'jsonpointer',      # for utils.jsonpatch
    'IPython',          # for interactive hub console
    'boto',
    'boto3',
    'multiprocessing_on_dill',  # can replace pickler in concurrent.futures
    'dill',             # a pickle alternative with extra object type support
    'pyinotify',        # hub reloader
    'prettytable',      # diff report renderer
    'sockjs-tornado==1.0.6',   # websocket server for HubServer
    'jsonschema>=2.6.0',
    'pip',              # auto-install requirements from plugins
    'pandas==1.0.1',    # json with inf/nan and more to come
    'yapf',             # code reformatter, better results than autopep8
    'requests-aws4auth',    # aws s3 auth requests for autohub
    'networkx>=2.1',            # datatransform
    'biothings_client==0.2.1'   # datatransform (api client)
]

# extra requirements for building docs
docs_requires = [
    'sphinx',
    'sphinx_rtd_theme'
]

# extra requirements for nosetests
test_requires = [
    "nose>=1.3.7",
    "pytest"
]

setup(
    name="biothings",
    version=version,
    author="Cyrus Afrasiabi, Sebastien Lelong, Xinghua Zhou, Chunlei Wu",
    author_email="cwu@scripps.edu",
    description="a toolkit for building high-performance data APIs in biology",
    license="Apache License, Version 2.0",
    keywords="biology annotation web service client api",
    url=REPO_URL,
    packages=find_packages(),
    include_package_data=True,
    scripts=list(glob.glob('biothings/bin/*')),
    long_description=read('README.md'),
    long_description_content_type='text/markdown',
    classifiers=[
        "Programming Language :: Python",
        "Programming Language :: Python :: 3",
        "Programming Language :: Python :: 3.5",
        "Programming Language :: Python :: 3.6",
        "Programming Language :: Python :: 3.7",
        "Development Status :: 4 - Beta",
        "License :: OSI Approved :: Apache Software License",
        "Operating System :: OS Independent",
        "Operating System :: POSIX",
        "Operating System :: MacOS :: MacOS X",
        "Operating System :: Microsoft :: Windows",
        "Intended Audience :: Developers",
        "Intended Audience :: Science/Research",
        "Topic :: Utilities",
        "Topic :: Scientific/Engineering :: Bio-Informatics",
    ],
    install_requires=install_requires,
    extras_require={
        'web_extra': web_extra_requires,
        'hub': hub_requires + test_requires,
        'dev': web_extra_requires + hub_requires + docs_requires + test_requires
    },
)<|MERGE_RESOLUTION|>--- conflicted
+++ resolved
@@ -41,26 +41,16 @@
 install_requires = [
     'requests>=2.21.0',
     'tornado==5.1.1',
-<<<<<<< HEAD
-    'elasticsearch==6.3.1',
-    'gitpython==2.1.11',
-    'elasticsearch-async',
-=======
     'gitpython>=3.1.0'
     'elasticsearch>=6, <8',
     'elasticsearch-dsl>=6, <8',
     'elasticsearch-async>=6.2.0'
->>>>>>> ed17296b
 ]
 
 # extra requirements for biothings.web
 web_extra_requires = [
     'msgpack>=0.6.1',   # support format=msgpack
-<<<<<<< HEAD
-    'PyYAML>=5.1',       # support format=yaml
-=======
     'PyYAML>=5.1',      # support format=yaml
->>>>>>> ed17296b
 ]
 
 # extra requirements to run biothings.hub
