--- conflicted
+++ resolved
@@ -230,11 +230,7 @@
                 "description" : ""}
 
     @asyncio.coroutine
-<<<<<<< HEAD
     def index(self, target_name, index_name, job_manager, steps=["index","post"], batch_size=10000, ids=None, mode="index"):
-=======
-    def index(self, target_name, index_name, job_manager=None, steps=["index","post"], batch_size=10000, ids=None, mode=None):
->>>>>>> d505bfdd
         """
         Build an index named "index_name" with data from collection
         "target_collection". "ids" can be passed to selectively index documents. "mode" can have the following
