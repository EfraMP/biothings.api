"""
This module contains util functions may be shared by both BioThings data-hub and web components.
In general, do not include utils depending on any third-party modules.
"""
import base64
import os
import os.path
import io
import random
import string
import sys
import time
from itertools import islice
from contextlib import contextmanager
from shlex import shlex
import pickle
import json
import logging
import importlib
import hashlib
import asyncio
import inspect
import types
import gzip
import glob
from datetime import date, datetime, timezone
from functools import partial
# from json serial, catching special type
# import _sre     # TODO: unused import;remove it once confirmed


# ===============================================================================
# Misc. Utility functions
# ===============================================================================
def ask(prompt, options='YN'):
    '''Prompt Yes or No,return the upper case 'Y' or 'N'.'''
    options = options.upper()
    while 1:
        s = input(prompt+'[%s]' % '|'.join(list(options))).strip().upper()
        if s in options:
            break
    return s


def timesofar(t0, clock=0, t1=None):
    '''return the string(eg.'3m3.42s') for the passed real time/CPU time so far
       from given t0 (return from t0=time.time() for real time/
       t0=time.clock() for CPU time).'''
    t1 = t1 or time.clock() if clock else time.time()
    t = t1 - t0
    h = int(t / 3600)
    m = int((t % 3600) / 60)
    s = round((t % 3600) % 60, 2)
    t_str = ''
    if h != 0:
        t_str += '%sh' % h
    if m != 0:
        t_str += '%sm' % m
    t_str += '%ss' % s
    return t_str


def is_int(s):
    """return True or False if input string is integer or not."""
    try:
        int(s)
        return True
    except (ValueError, TypeError):
        return False


def is_str(s):
    """return True or False if input is a string or not.
        python3 compatible.
    """
    return isinstance(s, str)


def is_seq(li):
    """return True if input is either a list or a tuple.
    """
    return isinstance(li, (list, tuple))


def is_float(f):
    """return True if input is a float.
    """
    return isinstance(f, float)

def is_scalar(f):
    # return type(f) in (int, str, bool, float, bytes) or f is None or is_int(f) or is_float(f) or is_str(f)
    return isinstance(f, (int, str, bool, float, bytes)) or f is None

def iter_n(iterable, n, with_cnt=False):
    '''
    Iterate an iterator by chunks (of n)
    if with_cnt is True, return (chunk, cnt) each time
    ref http://stackoverflow.com/questions/8991506/iterate-an-iterator-by-chunks-of-n-in-python
    '''
    it = iter(iterable)
    if with_cnt:
        cnt = 0
    while True:
        chunk = tuple(islice(it, n))
        if not chunk:
            return
        if with_cnt:
            cnt += len(chunk)
            yield (chunk, cnt)
        else:
            yield chunk


def addsuffix(filename, suffix, noext=False):
    '''Add suffix in front of ".extension", so keeping the same extension.
       if noext is True, remove extension from the filename.'''
    if noext:
        return os.path.splitext(filename)[0] + suffix
    else:
        return suffix.join(os.path.splitext(filename))


def safewfile(filename, prompt=True, default='C', mode='w'):
    '''return a file handle in 'w' mode,use alternative name if same name exist.
       if prompt == 1, ask for overwriting,appending or changing name,
       else, changing to available name automatically.'''
    suffix = 1
    while 1:
        if not os.path.exists(filename):
            break
        print('Warning:"%s" exists.' % filename, end='')
        if prompt:
            option = ask('Overwrite,Append or Change name?', 'OAC')
        else:
            option = default
        if option == 'O':
            if not prompt or ask('You sure?') == 'Y':
                print("Overwritten.")
                break
        elif option == 'A':
            print("Append to original file.")
            f = open(filename, 'a')
            f.write('\n' + "=" * 20 + 'Appending on ' + time.ctime() + "=" * 20 + '\n')
            return f, filename
        print('Use "%s" instead.' % addsuffix(filename, '_' + str(suffix)))
        filename = addsuffix(filename, '_' + str(suffix))
        suffix += 1
    return open(filename, mode), filename


def anyfile(infile, mode='r'):
    '''
    return a file handler with the support for gzip/zip comppressed files.
    if infile is a two value tuple, then first one is the compressed file;
    the second one is the actual filename in the compressed file.
    e.g., ('a.zip', 'aa.txt')

    '''
    if isinstance(infile, tuple):
        infile, rawfile = infile[:2]
    else:
        rawfile = os.path.splitext(infile)[0]
    filetype = os.path.splitext(infile)[1].lower()
    if filetype == '.gz':
        # import gzip
        in_f = io.TextIOWrapper(gzip.GzipFile(infile, mode))
    elif filetype == '.zip':
        import zipfile
        in_f = io.TextIOWrapper(zipfile.ZipFile(infile, mode).open(rawfile, mode))
    elif filetype == '.xz':
        import lzma
        in_f = io.TextIOWrapper(lzma.LZMAFile(infile, mode))
    else:
        in_f = open(infile, mode)
    return in_f

def is_filehandle(fh):
    '''return True/False if fh is a file-like object'''
    return hasattr(fh, 'read') and hasattr(fh, 'close')


##  This is another (older) implementation of open_anyfile
##   Keep the code here for reference
#
# class open_anyfile(object):
#     '''a context manager can be used in "with" stmt.
#        accepts a filehandle or anything accepted by anyfile function.

#         with open_anyfile('test.txt') as in_f:
#             do_something()
#     '''
#     def __init__(self, infile, mode='r'):
#         self.infile = infile
#         self.mode = mode

#     def __enter__(self):
#         if is_filehandle(self.infile):
#             self.in_f = self.infile
#         else:
#             self.in_f = anyfile(self.infile, mode=self.mode)
#         return self.in_f

#     def __exit__(self, type, value, traceback):
#         self.in_f.close()


@contextmanager
def open_anyfile(infile, mode='r'):
    '''a context manager can be used in "with" stmt.
       accepts a filehandle or anything accepted by anyfile function.

        with open_anyfile('test.txt') as in_f:
            do_something()
    '''
    if is_filehandle(infile):
        in_f = infile
    else:
        in_f = anyfile(infile, mode=mode)
    try:
        yield in_f
    finally:
        in_f.close()


class dotdict(dict):
    def __getattr__(self, attr):
        value = self.get(attr, None)
        if isinstance(value, dict):
            value = dotdict(value)
            setattr(self, attr, value)
            return value
        else:
            return value
    __setattr__ = dict.__setitem__
    __delattr__ = dict.__delitem__

def get_dotfield_value(dotfield, d):
    """
    Explore dictionary d using dotfield notation and return value.
    Example::

        d = {"a":{"b":1}}.
        get_dotfield_value("a.b",d) => 1
    """
    fields = dotfield.split(".")
    if len(fields) == 1:
        return d[fields[0]]
    else:
        first = fields[0]
        return get_dotfield_value(".".join(fields[1:]), d[first])

def split_ids(q):
    '''
    split input query string into list of ids.
    any of ``" \t\n\x0b\x0c\r|,+"`` as the separator,
    but perserving a phrase if quoted
    (either single or double quoted)
    more detailed rules see:
    http://docs.python.org/2/library/shlex.html#parsing-rules

    e.g.::

        >>> split_ids('CDK2 CDK3')
         ['CDK2', 'CDK3']
        >>> split_ids('"CDK2 CDK3"\n CDk4')
         ['CDK2 CDK3', 'CDK4']
    '''
    # Python3 strings are already unicode, .encode
    # now returns a bytearray, which cannot be searched with
    # shlex.  For now, do this terrible thing until we discuss
    if sys.version_info.major == 3:
        lex = shlex(q, posix=True)
    else:
        lex = shlex(q.encode('utf8'), posix=True)
    lex.whitespace = ' \t\n\x0b\x0c\r|,+'
    lex.whitespace_split = True
    lex.commenters = ''
    if sys.version_info.major == 3:
        ids = [x.strip() for x in list(lex)]
    else:
        ids = [x.decode('utf8').strip() for x in list(lex)]
    ids = [x for x in ids if x]
    return ids


def get_compressed_outfile(filename, compress='gzip'):
    '''Get a output file handler with given compress method.
       currently support gzip/bz2/lzma, lzma only available in py3
    '''
    if compress == "gzip":
        # import gzip
        out_f = gzip.GzipFile(filename, 'wb')
    elif compress == 'bz2':
        import bz2
        out_f = bz2.BZ2File(filename, 'wb')
    elif compress == 'lzma' or compress == 'xz':
        import lzma
        out_f = lzma.LZMAFile(filename, 'wb')
    elif compress is None:
        out_f = open(filename, 'wb')
    else:
        raise ValueError("Invalid compress parameter.")
    return out_f


def open_compressed_file(filename):
    '''Get a read-only file-handler for compressed file,
       currently support gzip/bz2/lzma, lzma only available in py3
    '''
    in_f = open(filename, 'rb')
    sig = in_f.read(5)
    in_f.close()
    if sig[:3] == b'\x1f\x8b\x08':
        # this is a gzip file
        # import gzip
        fobj = gzip.GzipFile(filename, 'rb')
    elif sig[:3] == b'BZh':
        # this is a bz2 file
        import bz2
        fobj = bz2.BZ2File(filename, 'r')
    elif sig[:5] == b'\xfd7zXZ':
        # this is a lzma file
        import lzma
        fobj = lzma.LZMAFile(filename, 'r')
    else:
        # assuming uncompressed ?
        fobj = open(filename, 'rb')
    return fobj


def dump(obj, filename, protocol=2, compress='gzip'):
    '''Saves a compressed object to disk
       binary protocol 2 is compatible with py2, 3 and 4 are for py3
    '''
    # TODO: in py3, protocol=3 is the default, and also support protocol=4
    #       for py>=3.4. We should check which one works best for us.
    out_f = get_compressed_outfile(filename, compress=compress)
    pickle.dump(obj, out_f, protocol=protocol)
    out_f.close()


def dump2gridfs(obj, filename, db, protocol=2):
    '''Save a compressed (support gzip only) object to MongoDB gridfs.'''
    import gridfs
    # import gzip
    fs = gridfs.GridFS(db)
    if fs.exists(_id=filename):
        fs.delete(filename)
    fobj = fs.new_file(filename=filename, _id=filename)
    try:
        gzfobj = gzip.GzipFile(filename=filename, mode='wb', fileobj=fobj)
        pickle.dump(obj, gzfobj, protocol=protocol)
    finally:
        gzfobj.close()
        fobj.close()


def loadobj(filename, mode='file'):
    '''
    Loads a compressed object from disk file (or file-like handler) or
    MongoDB gridfs file (mode='gridfs')
    ::

        obj = loadobj('data.pyobj')
        obj = loadobj(('data.pyobj', mongo_db), mode='gridfs')
    '''
    # import gzip
    if mode == 'gridfs':
        import gridfs
        filename, db = filename   # input is a tuple of (filename, mongo_db)
        fs = gridfs.GridFS(db)
        fobj = gzip.GzipFile(fileobj=fs.get(filename))
    else:
        if is_str(filename):
            fobj = open_compressed_file(filename)
        else:
            fobj = filename   # input is a file-like handler
    try:
        obj = pickle.load(fobj)
    finally:
        fobj.close()
    return obj


def list2dict(a_list, keyitem, alwayslist=False):
    '''
    Return a dictionary with specified keyitem as key, others as values.
    keyitem can be an index or a sequence of indexes.
    For example::

        li = [['A','a',1],
             ['B','a',2],
             ['A','b',3]]
        list2dict(li, 0)---> {'A':[('a',1),('b',3)],
                             'B':('a',2)}

    If alwayslist is True, values are always a list even there is only one item in it.
    ::

        list2dict(li, 0, True)---> {'A':[('a',1),('b',3)],
                                    'B':[('a',2),]}
    '''
    _dict = {}
    for x in a_list:
        if isinstance(keyitem, int):      # single item as key
            key = x[keyitem]
            value = tuple(x[:keyitem] + x[keyitem + 1:])
        else:
            key = tuple([x[i] for i in keyitem])
            value = tuple([x[i] for i in range(len(a_list)) if i not in keyitem])
        if len(value) == 1:      # single value
            value = value[0]
        if key not in _dict:
            if alwayslist:
                _dict[key] = [value, ]
            else:
                _dict[key] = value
        else:
            current_value = _dict[key]
            if not isinstance(current_value, list):
                current_value = [current_value, ]
            current_value.append(value)
            _dict[key] = current_value
    return _dict

def filter_dict(d, keys):
    """
    Remove keys from dict "d". "keys" is a list
    of string, dotfield notation can be used to
    express nested keys. If key to remove doesn't
    exist, silently ignore it
    """
    if isinstance(keys, str):
        keys = [keys]
    for key in keys:
        if "." in key:
            innerkey = ".".join(key.split(".")[1:])
            rkey = key.split(".")[0]
            if rkey in d:
                d[rkey] = filter_dict(d[rkey], innerkey)
            else:
                continue
        else:
            d.pop(key, None)
    return d

def get_random_string():
    strb = base64.b64encode(os.urandom(6), "".join(random.sample(string.ascii_letters, 2)).encode("ascii"))
    return strb.decode("ascii")

def get_timestamp():
    return time.strftime('%Y%m%d')

class LogPrint:
    def __init__(self, log_f, log=1, timestamp=0):
        '''If this class is set to sys.stdout, it will output both log_f and __stdout__.
           log_f is a file handler.
        '''
        self.log_f = log_f
        self.log = log
        self.timestamp = timestamp
        if self.timestamp:
            self.log_f.write('*'*10 + 'Log starts at ' + time.ctime() + '*'*10 + '\n')

    def write(self, text):
        sys.__stdout__.write(text)
        if self.log:
            self.log_f.write(text)
            self.flush()

    def flush(self):
        self.log_f.flush()

    def start(self):
        sys.stdout = self

    def pause(self):
        sys.stdout = sys.__stdout__

    def resume(self):
        sys.stdout = self

    def close(self):
        if self.timestamp:
            self.log_f.write('*'*10 + 'Log ends at ' + time.ctime() + '*'*10 + '\n')
        sys.stdout = sys.__stdout__
        self.log_f.close()

    def fileno(self):
        return self.log_f.fileno()

def setup_logfile(logfile):
    fh = logging.FileHandler(logfile)
    fh.setFormatter(logging.Formatter('%(asctime)s - %(name)s - %(levelname)s - %(message)s'))
    logging.getLogger().addHandler(fh)

def find_doc(k, keys):
    ''' Used by jsonld insertion in www.api.es._insert_jsonld '''
    n = len(keys)
    for i in range(n):
        # if k is a dictionary, then directly get its value
        if isinstance(k, dict):
            k = k[keys[i]]
        # if k is a list, then loop through k
        elif isinstance(k, list):
            tmp = []
            for item in k:
                try:
                    if isinstance(item[keys[i]], dict):
                        tmp.append(item[keys[i]])
                    elif isinstance(item[keys[i]], list):
                        for _item in item[keys[i]]:
                            tmp.append(_item)
                except Exception:
                    continue
            k = tmp
    return k

def SubStr(input_string, start_string='', end_string='', include=0):
    '''Return the substring between start_string and end_string.
        If start_string is '', cut string from the beginning of input_string.
        If end_string is '', cut string to the end of input_string.
        If either start_string or end_string can not be found from input_string, return ''.
        The end_pos is the first position of end_string after start_string.
        If multi-occurence,cut at the first position.
        include=0(default), does not include start/end_string;
        include=1:          include start/end_string.'''

    start_pos = input_string.find(start_string)
    if start_pos == -1:
        return ''
    start_pos += len(start_string)
    if end_string == '':
        end_pos = len(input_string)
    else:
        end_pos = input_string[start_pos:].find(end_string)   # get the end_pos relative with the start_pos
        if end_pos == -1:
            return ''
        else:
            end_pos += start_pos  # get actual end_pos
    if include == 1:
        return input_string[start_pos - len(start_string): end_pos + len(end_string)]
    else:
        return input_string[start_pos:end_pos]

def safe_unicode(s, mask='#'):
    '''replace non-decodable char into "#".'''
    try:
        _s = str(s)
    except UnicodeDecodeError as e:
        pos = e.args[2]
        _s = s.replace(s[pos], mask)
        print('Warning: invalid character "%s" is masked as "%s".' % (s[pos], mask))
        return safe_unicode(_s, mask)

    return _s

def file_newer(source, target):
    '''return True if source file is newer than target file.'''
    return os.stat(source)[-2] > os.stat(target)[-2]

def newer(t0, t1, fmt='%Y%m%d'):
    '''t0 and t1 are string of timestamps matching "format" pattern.
       Return True if t1 is newer than t0.
    '''
    return datetime.strptime(t0, fmt) < datetime.strptime(t1, fmt)


class DateTimeJSONEncoder(json.JSONEncoder):
    '''A class to dump Python Datetime object.
        json.dumps(data, cls=DateTimeJSONEncoder, indent=indent)
    '''

    def default(self, o):
        if isinstance(o, datetime):
            return o.isoformat()
        else:
            return super(DateTimeJSONEncoder, self).default(o)


# https://stackoverflow.com/questions/11875770/how-to-overcome-datetime-datetime-not-json-serializable
def json_serial(obj):
    """JSON serializer for objects not serializable by default json code"""
    if isinstance(obj, (datetime, date)):
        if obj.tzinfo is None:
            # assuming UTC if no timezone info
            obj = obj.replace(tzinfo=timezone.utc)
        serial = obj.isoformat()
        return serial
    elif isinstance(obj, type):
        return str(obj)
    elif "SRE_Pattern" in type(obj).__name__:  # can't find the class
        return obj.pattern
    elif isinstance(obj, types.FunctionType):
        return "__function__"
    raise TypeError("Type %s not serializable" % type(obj))


def json_encode(obj):
    """Tornado-aimed json encoder, it does the same job as tornado.escape.json_encode
    but also deals with datetime encoding"""
    return json.dumps(obj, default=json_serial).replace("</", r"<\/")


def rmdashfr(top):
    '''Recursively delete dirs and files from "top" directory, then delete "top" dir'''
    assert top  # prevent rm -fr * ... (let's be explicit there)
    for root, dirs, files in os.walk(top, topdown=False):
        for name in files:
            os.remove(os.path.join(root, name))
        for name in dirs:
            os.rmdir(os.path.join(root, name))
    try:
        os.rmdir(top)
    except FileNotFoundError:
        # top did not exist, silently ignore
        pass

def get_class_from_classpath(class_path):
    str_mod, str_klass = ".".join(class_path.split(".")[:-1]), class_path.split(".")[-1]
    mod = importlib.import_module(str_mod)
    return getattr(mod, str_klass)

def find_classes_subclassing(mods, baseclass):
    """
    Given  a module or a list of modules, inspect and find all classes which are
    a subclass of the given baseclass, inside those modules
    """
    # collect all modules found in given modules
    if not isinstance(mods, list):
        mods = [mods]
    innner_mods = inspect.getmembers(mods, lambda obj: isinstance(obj, types.ModuleType))
    mods.extend(innner_mods)
    classes = []
    for m in mods:
        name_klasses = inspect.getmembers(m, lambda obj: isinstance(obj, type) and issubclass(obj, baseclass))
        if name_klasses:
            for name, klass in name_klasses:
                del name
                classes.append(klass)
    return classes

def sizeof_fmt(num, suffix='B'):
    # http://stackoverflow.com/questions/1094841/reusable-library-to-get-human-readable-version-of-file-size
    for unit in ['', 'Ki', 'Mi', 'Gi', 'Ti', 'Pi', 'Ei', 'Zi']:
        if abs(num) < 1024.0:
            return "%3.1f%s%s" % (num, unit, suffix)
        num /= 1024.0
    return "%.1f%s%s" % (num, 'Yi', suffix)


def unzipall(folder, pattern="*.zip"):
    '''
    unzip all zip files in "folder", in "folder"
    '''
    import zipfile
    for zfile in glob.glob(os.path.join(folder, pattern)):
        zf = zipfile.ZipFile(zfile)
        logging.info("unzipping '%s'", zf.filename)
        zf.extractall(folder)
        logging.info("done unzipping '%s'", zf.filename)

def untargzall(folder, pattern="*.tar.gz"):
    '''
    gunzip and untar all ``*.tar.gz`` files in "folder"
    '''
    import tarfile
    for tgz in glob.glob(os.path.join(folder, pattern)):
        gz = gzip.GzipFile(tgz)
        tf = tarfile.TarFile(fileobj=gz)
        logging.info("untargz '%s'", tf.name)
        tf.extractall(folder)
        logging.info("done untargz '%s'", tf.name)


def gunzipall(folder, pattern="*.gz"):
    '''
    gunzip all ``*.gz`` files in "folder"
    '''
    for f in glob.glob(os.path.join(folder, pattern)):
        # build uncompress filename from gz file and pattern
        # pattern is used to select/filter files, but it may not
        # match the gzip file suffix (usually ".gz"), so assuming it's the last
        # bit after "."
        suffix = ".%s" % pattern.split(".")[1]
        gunzip(f, suffix)

def unxzall(folder, pattern="*.xz"):
    '''
    unxz all xz files in "folder", in "folder"
    '''
    import tarfile
    for xzfile in glob.glob(os.path.join(folder, pattern)):
        logging.info("unxzing '%s'", xzfile)
        with tarfile.open(xzfile, 'r:xz') as t:
            t.extractall(folder)
        logging.info("done unxzing '%s'", xzfile)


def gunzip(f, pattern="*.gz"):
    # build uncompress filename from gz file and pattern
    destf = f.replace(pattern.replace("*", ""), "")
    fout = open(destf, "wb")
    with gzip.GzipFile(f) as gz:
        logging.info("gunzip '%s'", gz.name)
        for line in gz:
            fout.write(line)
        logging.info("Done gunzip '%s'", gz.name)
    fout.close()

@asyncio.coroutine
def aiogunzipall(folder, pattern, job_manager, pinfo):
    """
    Gunzip all files in folder matching pattern. job_manager is used
    for parallelisation, and pinfo is a pre-filled dict used by
    job_manager to report jobs in the hub (see bt.utils.manager.JobManager)
    """
    jobs = []
    got_error = None
    logging.info("Unzipping files in '%s'", folder)
    for f in glob.glob(os.path.join(folder, pattern)):
        pinfo["description"] = os.path.basename(f)
        suffix = pattern.replace("*", "")
        job = yield from job_manager.defer_to_process(pinfo, partial(gunzip, f, suffix=suffix))
<<<<<<< HEAD

        def gunzipped(fut, inf):
=======
        def gunzipped(fut, infile):
>>>>>>> 4fd8c660
            try:
                # res = fut.result()
                fut.result()
            except Exception as e:
                logging.error("Failed to gunzip file %s: %s", infile, e)
                nonlocal got_error
                got_error = e
        job.add_done_callback(partial(gunzipped, infile=f))
        jobs.append(job)
        if got_error:
            raise got_error
    if jobs:
        yield from asyncio.gather(*jobs)
        if got_error:
            raise got_error

def uncompressall(folder):
    """Try to uncompress any known archive files in folder"""
    unzipall(folder)
    untargzall(folder)
    gunzipall(folder)
    unxzall(folder)

def md5sum(fname):
    hash_md5 = hashlib.md5()
    with open(fname, "rb") as f:
        for chunk in iter(lambda: f.read(4096), b""):
            hash_md5.update(chunk)
    return hash_md5.hexdigest()


class splitstr(str):
    """Type representing strings with space in it"""

class nan(object):
    """Represents NaN type, but not as a float"""

class inf(object):
    """Represents Inf type, but not as a float"""<|MERGE_RESOLUTION|>--- conflicted
+++ resolved
@@ -722,12 +722,8 @@
         pinfo["description"] = os.path.basename(f)
         suffix = pattern.replace("*", "")
         job = yield from job_manager.defer_to_process(pinfo, partial(gunzip, f, suffix=suffix))
-<<<<<<< HEAD
-
-        def gunzipped(fut, inf):
-=======
+
         def gunzipped(fut, infile):
->>>>>>> 4fd8c660
             try:
                 # res = fut.result()
                 fut.result()
