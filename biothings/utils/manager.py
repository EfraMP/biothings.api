import importlib, threading
import asyncio, aiocron
import os, pickle, inspect, types, glob, psutil
from functools import wraps, partial
import time, datetime
from collections import OrderedDict

from biothings import config
logger = config.logger

from biothings.utils.mongo import get_src_conn
from biothings.utils.common import timesofar, get_random_string, sizeof_fmt
from biothings.utils.hub import find_process


def track(func):
    @wraps(func)
    def func_wrapper(*args,**kwargs):
        ptype = args[0] # tracking process or thread ?
        # we're looking for some "pinfo" value (process info) to later
        # reporting. If we can't find any, we'll try our best to figure out
        # what this is about...
        # func is the do_work wrapper, we want the actual partial
        # is first arg a callable (func) or pinfo ?
        if callable(args[1]):
            innerfunc = args[1]
            innerargs = args[2:]
            pinfo = None
        else:
            innerfunc = args[2]
            innerargs = args[3:]
            pinfo = args[1]

        # make sure we can pickle the whole thing (and it's
        # just informative, so stringify is just ok there)
        innerargs = [str(arg) for arg in innerargs]
        if type(innerfunc) == partial:
            fname = innerfunc.func.__name__
        elif type(innerfunc) == types.MethodType:
            fname = innerfunc.__self__.__class__.__name__
        else:
            fname = innerfunc.__name__

        firstarg = innerargs and innerargs[0] or ""
        if not pinfo:
            pinfo = {"category" : None,
                     "source" : None,
                     "step" : None,
                     "description" : "%s %s" % (fname,firstarg)}

        worker = {'func_name' : fname,
                 'args': innerargs, 'kwargs' : kwargs,
                 'started_at': time.time(),
                 'info' : pinfo}
        results = None
        exc = None
        trace = None
        try:
            _id = None
            rnd = get_random_string()
            if ptype == "thread":
                _id = "%s" % threading.current_thread().getName()
            else:
                _id = os.getpid()
            # add random chars: 2 jobs handled by the same slot (pid or thread) 
            # would override filename otherwise
            fn = "%s_%s" % (_id,rnd)
            worker["info"]["id"] = _id
            pidfile = os.path.join(config.RUN_DIR,"%s.pickle" % fn)
            pickle.dump(worker, open(pidfile,"wb"))
            results = func(*args,**kwargs)
        except Exception as e:
            import traceback
            trace = traceback.format_exc()
            logger.error("err %s\n%s" % (e,trace))
            # we want to store exception so for now, just make a reference
            exc = e
        finally:
            if os.path.exists(pidfile):
                pass
                # move to "done" dir and register end of execution time 
                os.rename(pidfile,os.path.join(config.RUN_DIR,"done",os.path.basename(pidfile)))
                pidfile = os.path.join(config.RUN_DIR,"done",os.path.basename(pidfile))
                worker = pickle.load(open(pidfile,"rb"))
                worker["duration"] = timesofar(worker["started_at"])
                worker["err"] = exc
                worker["trace"] = trace
                # try to keep original exception, but this may fail depending on
                # what's in the exception. If we can't, keep the string representation
                try:
                    pickle.dump(worker,open(pidfile,"wb"))
                except Exception:
                    worker["err"] = str(exc)
                    pickle.dump(worker,open(pidfile,"wb"))
        # now raise original exception
        if exc:
            raise exc
        return results
    return func_wrapper

@track
def do_work(ptype, pinfo=None, func=None, *args, **kwargs):
    # pinfo is optional, and func is not. and args and kwargs must 
    # be after func. just to say func is mandatory, despite what the
    # signature says
    assert func
    # need to wrap calls otherwise multiprocessing could have
    # issue pickling directly the passed func because of some import
    # issues ("can't pickle ... object is not the same as ...")
    return func(*args,**kwargs)

class UnknownResource(Exception):
    pass
class ResourceError(Exception):
    pass
class ManagerError(Exception):
    pass
class ResourceNotFound(Exception):
    pass

class BaseManager(object):

    def __init__(self, job_manager):
        self.register = {}
        self.job_manager = job_manager

    def __repr__(self):
        return "<%s [%d registered]: %s>" % (self.__class__.__name__,len(self.register), sorted(list(self.register.keys())))

    def __getitem__(self,src_name):
        try:
            # as a main-source
            return self.register[src_name]
        except KeyError:
            try:
                # as a sub-source
                main,sub = src_name.split(".")
                srcs = self.register[main]
                # there can be many uploader for one resource (when each is dealing
                # with one specific file but upload to the same collection for instance)
                # so we want to make sure user is aware of this and not just return one
                # uploader when many are needed
                # on the other hand, if only one avail, just return it
                res = []
                for src in srcs:
                    if src.name == sub:
                        res.append(src)
                if len(res) == 0:
                    raise KeyError(src_name)
                else:
                    return res
            except (ValueError,KeyError):
                # nope, can't find it...
                raise KeyError(src_name)



class BaseSourceManager(BaseManager):
    """
    Base class to provide source management: discovery, registration
    Actual launch of tasks must be defined in subclasses
    """

    # define the class manager will look for. Set in a subclass
    SOURCE_CLASS = None

    def __init__(self, job_manager, datasource_path="dataload.sources", *args, **kwargs):
        super(BaseSourceManager,self).__init__(job_manager,*args,**kwargs)
        self.conn = get_src_conn()
        self.default_src_path = datasource_path

    def filter_class(self,klass):
        """
        Gives opportunity for subclass to check given class and decide to
        keep it or not in the discovery process. Returning None means "skip it".
        """
        # keep it by default
        return klass

    def register_classes(self,klasses):
        """
        Register each class in self.register dict. Key will be used
        to retrieve the source class, create an instance and run method from it.
        It must be implemented in subclass as each manager may need to access 
        its sources differently,based on different keys.
        """
        raise NotImplementedError("implement me in sub-class")

    def find_classes(self,src_module,fail_on_notfound=True):
        """
        Given a python module, return a list of classes in this module, matching
        SOURCE_CLASS (must inherit from)
        """
        # try to find a uploader class in the module
        found_one = False
        for attr in dir(src_module):
            something = getattr(src_module,attr)
            if type(something) == type and issubclass(something,self.__class__.SOURCE_CLASS):
                klass = something
                if not self.filter_class(klass):
                    continue
                found_one = True
                logger.debug("Found a class based on %s: '%s'" % (self.__class__.SOURCE_CLASS.__name__,klass))
                yield klass
        if not found_one:
            if fail_on_notfound:
                raise UnknownResource("Can't find a class based on %s in module '%s'" % (self.__class__.SOURCE_CLASS.__name__,src_module))
            return []


    def register_source(self,src_data,fail_on_notfound=True):
        """Register a new data source. src_data can be a module where some classes
        are defined. It can also be a module path as a string, or just a source name
        in which case it will try to find information from default path.
        """
        if isinstance(src_data,str):
            try:
                src_m = importlib.import_module(src_data)
            except ImportError:
                try:
                    src_m = importlib.import_module("%s.%s" % (self.default_src_path,src_data))
                except ImportError:
                    msg = "Can't find module '%s', even in '%s'" % (src_data,self.default_src_path)
                    logger.error(msg)
                    raise UnknownResource(msg)

        elif isinstance(src_data,dict):
            # source is comprised of several other sub sources
            assert len(src_data) == 1, "Should have only one element in source dict '%s'" % src_data
            _, sub_srcs = list(src_data.items())[0]
            for src in sub_srcs:
                self.register_source(src,fail_on_notfound)
            return
        else:
            src_m = src_data
        klasses = self.find_classes(src_m,fail_on_notfound)
        self.register_classes(klasses)

    def register_sources(self, sources):
        assert not isinstance(sources,str), "sources argument is a string, should pass a list"
        self.register.clear()
        for src_data in sources:
            try:
# batch registration, we'll silently ignore not-found sources
                self.register_source(src_data,fail_on_notfound=False)
            except UnknownResource as e:
                logger.info("Can't register source '%s', skip it; %s" % (src_data,e))
                import traceback
                logger.error(traceback.format_exc())


class JobManager(object):

    def __init__(self, loop, process_queue=None, thread_queue=None, max_memory_usage=None):
        self.loop = loop
        self.process_queue = process_queue
        self.thread_queue = thread_queue
        self.ok_to_run = asyncio.Semaphore()

        if max_memory_usage == "auto":
            # try to find a nice limit...
            limited = int(psutil.virtual_memory().available * .6)
            logger.info("Auto-setting memory usage limit to %s" % sizeof_fmt(limited))
            max_memory_usage = limited
        elif max_memory_usage:
            logger.info("Setting memory usage to %s" % sizeof_fmt(max_memory_usage))
        self.max_memory_usage = max_memory_usage
        self.avail_memory = int(psutil.virtual_memory().available)
        self._phub = None
        donedir = os.path.join(config.RUN_DIR,"done")
        if not os.path.exists(donedir):
            os.makedirs(donedir)

    @asyncio.coroutine
    def checkmem(self,pinfo=None):
        mem_req = pinfo and pinfo.get("__reqs__",{}).get("mem") or 0
        t0 = time.time()
        waited = False
        sleep_time = 5 
        if mem_req:
            logger.info("Job {cat:%s,source:%s,step:%s} requires %s memory, checking if available" % \
                    (pinfo.get("category"), pinfo.get("source"), pinfo.get("step"), sizeof_fmt(mem_req)))
        if self.max_memory_usage:
            hub_mem = self.hub_memory
            while hub_mem >= self.max_memory_usage:
                logger.info("Hub is using too much memory to launch job {cat:%s,source:%s,step:%s} (%s used, more than max allowed %s), wait a little (job's already been postponed for %s)" % \
                        (pinfo.get("category"), pinfo.get("source"), pinfo.get("step"), sizeof_fmt(hub_mem),
                         sizeof_fmt(self.max_memory_usage),timesofar(t0)))
                #yield from self.loop.run_in_executor(self.thread_queue, lambda: time.sleep(sleep_time))
                yield from asyncio.sleep(sleep_time)
                waited = True
                hub_mem = self.hub_memory
        if mem_req:
            # max allowed mem is either the limit we gave and the os limit
            max_mem = self.max_memory_usage and self.max_memory_usage or self.avail_memory
            # TODO: check projected memory (jobs with mem requirements currently running
            # as those jobs may not have reached their max mem usage yet)
            hub_mem = self.hub_memory
            while mem_req >= (max_mem - hub_mem):
                logger.info("Job {cat:%s,source:%s,step:%s} needs %s to run, not enough to launch it (hub consumes %s while max allowed is %s), wait a little  (job's already been postponed for %s)" % \
                        (pinfo.get("category"), pinfo.get("source"), pinfo.get("step"), sizeof_fmt(mem_req), sizeof_fmt(hub_mem),
                         sizeof_fmt(max_mem), timesofar(t0)))
                #yield from self.loop.run_in_executor(self.thread_queue, lambda: time.sleep(sleep_time))
                yield from asyncio.sleep(sleep_time)
                waited = True
                # refresh limites and usage (manager can be modified from hub
                # thus memory usage can be modified on-the-fly
                hub_mem = self.hub_memory
                max_mem = self.max_memory_usage and self.max_memory_usage or self.avail_memory
        if waited:
            logger.info("Job {cat:%s,source:%s,step:%s} now can be launched (total waiting time: %s)" % (pinfo.get("category"),
                pinfo.get("source"), pinfo.get("step"), timesofar(t0)))

    @asyncio.coroutine
    def defer_to_process(self, pinfo=None, func=None, *args):

        @asyncio.coroutine
        def run(future):
            yield from self.checkmem(pinfo)
            self.ok_to_run.release()
            res = self.loop.run_in_executor(self.process_queue,
                    partial(do_work,"process",pinfo,func,*args))
<<<<<<< HEAD

            def check(f,res):
                if res.exception():
                    future.set_exception(res.exception())
                else:
                    future.set_result(res.result())

            res.add_done_callback(partial(check,res=res))
            return future

=======
            # process could generate other parallelized jobs and return a Future/Task
            # If so, we want to make sure we get the results from that task
            if type(res) == asyncio.Task:
                res = yield from res
            future.set_result(res)
>>>>>>> 3c761042
        yield from self.ok_to_run.acquire()
        f = asyncio.Future()
        fut = asyncio.ensure_future(run(f))

        return f

    @asyncio.coroutine
    def defer_to_thread(self, pinfo=None, func=None, *args):

        @asyncio.coroutine
        def run(future):
            yield from self.checkmem(pinfo)
            self.ok_to_run.release()
            res = self.loop.run_in_executor(self.thread_queue,
                    partial(do_work,"thread",pinfo,func,*args))
<<<<<<< HEAD

            def check(f,res):
                if res.exception():
                    future.set_exception(res.exception())
                else:
                    future.set_result(res.result())

            res.add_done_callback(partial(check,res=res))
            return future

        yield from self.ok_to_run.acquire()
        f = asyncio.Future()
        asyncio.ensure_future(run(f))

=======
            # thread could generate other parallelized jobs and return a Future/Task
            # If so, we want to make sure we get the results from that task
            if type(res) == asyncio.Task:
                res = yield from res
            future.set_result(res)
        yield from self.ok_to_run.acquire()
        f = asyncio.Future()
        fut = asyncio.ensure_future(run(f))
>>>>>>> 3c761042
        return f

    def submit(self,pfunc,schedule=None):
        """
        Helper to submit and run tasks. Tasks will run async'ly.
        pfunc is a functools.partial
        schedule is a string representing a cron schedule, task will then be scheduled
        accordingly.
        """
        logger.info("Building task: %s" % pfunc)
        if schedule:
            logger.info("Scheduling task %s: %s" % (pfunc,schedule))
            cron = aiocron.crontab(schedule,func=pfunc, start=True, loop=self.loop)
            return cron
        else:
            ff = asyncio.ensure_future(pfunc())
            return ff

    @property
    def hub_process(self):
        if not self._phub:
            self._phub = find_process(os.getpid())
        return self._phub

    @property
    def hub_memory(self):
        procs = [self.hub_process] + self.hub_process.children()
        total_mem = 0
        for proc in procs:
            total_mem += proc.memory_info().rss
        return total_mem

    def get_pid_files(self, child=None):
        pat = re.compile(".*/(\d+)_.*\.pickle") # see track() for filename format
        pchildren = self.hub_process.phub.children()
        children_pids = [p.pid for p in pchildren]
        pids = {}
        for fn in glob.glob(os.path.join(config.RUN_DIR,"*.pickle")):
            try:
                pid = int(pat.findall(fn)[0].split("_")[0])
                if not pid in children_pids:
                    print("Removing staled pid file '%s'" % fn)
                    os.unlink(fn)
                else:
                    if not child or child.pid == pid:
                        worker = pickle.load(open(fn,"rb"))
                        worker["process"] = pchildren[children_pids.index(pid)]
                        pids[pid] = worker
            except IndexError:
                # weird though... should have only pid files there...
                pass
        return pids

    def get_thread_files(self):
        # see track() for filename format
        pat = re.compile(".*/(Thread-\d+)_.*\.pickle")
        threads = self.thread_queue._threads
        active_tids = [t.getName() for t in threads]
        tids = {}
        for fn in glob.glob(os.path.join(config.RUN_DIR,"*.pickle")):
            try:
                tid = pat.findall(fn)[0].split("_")[0]
                if not tid in active_tids:
                    print("Removing staled thread file '%s'" % fn)
                    os.unlink(fn)
                else:
                    worker = pickle.load(open(fn,"rb"))
                    worker["process"] = self.hub_process # misleading... it's the hub process
                    tids[tid] = worker
            except IndexError:
                # weird though... should have only pid files there...
                pass
        return tids

    def extract_pending_info(self, pending):
        info = pending.fn.args[1]
        assert type(info) == dict
        return info

    def extract_worker_info(self, worker):
        info = OrderedDict()
        proc = worker.get("process")
        err = worker.get("err") and " !" or ""
        info["pid"] = str(worker["info"]["id"]) + err
        info["source"] = norm(worker["info"].get("source") or "",25)
        info["category"] = norm(worker["info"].get("category") or "",10)
        info["step"] = norm(worker["info"].get("step") or "",20)
        info["description"] = norm(worker["info"].get("description") or "",30)
        info["mem"] = proc and sizeof_fmt(proc.memory_info().rss)
        info["cpu"] = proc and "%.1f%%" % proc.cpu_percent()
        info["started_at"] = worker.get("started_at") or ""
        if worker.get("duration"):
            info["duration"] = worker["duration"]
        else:
            info["duration"] = timesofar(worker.get("started_at",0))
        info["files"] = []
        if proc:
            for pfile in proc.open_files():
                # skip 'a' (logger)
                if pfile.mode == 'r':
                    finfo = OrderedDict()
                    finfo["path"] = pfile.path
                    finfo["read"] = sizeof_fmt(pfile.position)
                    size = os.path.getsize(pfile.path)
                    finfo["size"] = sizeof_fmt(size)
                    info["files"].append(finfo)
        return info

    def get_pendings(self, running=None):
        # pendings are kept in queue while running, until result is there so we need
        # to adjust the actual real pending jobs. also, pending job are get() from the
        # queue following FIFO order. finally, worker ID is incremental. So...
        pendings = sorted(self.process_queue._pending_work_items.items())
        if not running:
            running = len(self.get_pid_files())
        actual_pendings = pendings[running:]
        for pending in actual_pendings:
            yield self.extract_pending_info(pending)

    def get_dones(self, jobs=None, purge=True):
        if jobs is None:
            jobs = glob.glob(os.path.join(config.RUN_DIR,"done","*.pickle"))
        if jobs:
            jfiles_workers = [(jfile,pickle.load(open(jfile,"rb"))) for jfile in jobs]
            # sort by start time
            jfiles_workers = sorted(jfiles_workers,key=lambda e: e[1]["started_at"])
            for jfile,worker in jfiles_workers:
                info = extract_worker_info(worker)
                # format start time
                tt = datetime.datetime.fromtimestamp(info["started_at"]).timetuple()
                info["started_at"] = time.strftime("%Y/%m/%d %H:%M:%S",tt)
                yield info
                if purge:
                    os.unlink(jfile)

    def get_runs(self, pworkers=None, tworkers=None):
        for workers in [pworkers,tworkers]:
            if workers:
                for pid in workers:
                    worker = workers[pid]
                    info = extract_worker_info(worker)
                    tt = datetime.datetime.fromtimestamp(info["started_at"]).timetuple()
                    info["started_at"] = time.strftime("%Y/%m/%d %H:%M:%S",tt)
                    yield info

    def top(self, action="summary"):
        pending = False
        done = False
        run = False
        pid = None
        child = None
        if action:
            try:
                # want to see details for a specific process ?
                pid = int(action)
                child = [p for p in pchildren if p.pid == pid][0]
            except ValueError:
                pass
        pworkers = get_pid_files(pchildren,child)
        tworkers = get_thread_files(phub, threads)
        done_jobs = glob.glob(os.path.join(config.RUN_DIR,"done","*.pickle"))
        if child:
            return pworkers[child.pid]
        elif action == "pending":
            return self.get_pendings(running=len(pworkers))
        elif action == "done":
            return self.get_dones(done_jobs)
        elif action == "run":
            return self.get_runs(pworkers,tworkers)
        elif action == "summary":
            return self.get_summary()
        else:
            raise ValueError("Unknown action '%s'" % action)
<|MERGE_RESOLUTION|>--- conflicted
+++ resolved
@@ -320,24 +320,11 @@
             self.ok_to_run.release()
             res = self.loop.run_in_executor(self.process_queue,
                     partial(do_work,"process",pinfo,func,*args))
-<<<<<<< HEAD
-
-            def check(f,res):
-                if res.exception():
-                    future.set_exception(res.exception())
-                else:
-                    future.set_result(res.result())
-
-            res.add_done_callback(partial(check,res=res))
-            return future
-
-=======
             # process could generate other parallelized jobs and return a Future/Task
             # If so, we want to make sure we get the results from that task
             if type(res) == asyncio.Task:
                 res = yield from res
             future.set_result(res)
->>>>>>> 3c761042
         yield from self.ok_to_run.acquire()
         f = asyncio.Future()
         fut = asyncio.ensure_future(run(f))
@@ -353,22 +340,6 @@
             self.ok_to_run.release()
             res = self.loop.run_in_executor(self.thread_queue,
                     partial(do_work,"thread",pinfo,func,*args))
-<<<<<<< HEAD
-
-            def check(f,res):
-                if res.exception():
-                    future.set_exception(res.exception())
-                else:
-                    future.set_result(res.result())
-
-            res.add_done_callback(partial(check,res=res))
-            return future
-
-        yield from self.ok_to_run.acquire()
-        f = asyncio.Future()
-        asyncio.ensure_future(run(f))
-
-=======
             # thread could generate other parallelized jobs and return a Future/Task
             # If so, we want to make sure we get the results from that task
             if type(res) == asyncio.Task:
@@ -377,7 +348,6 @@
         yield from self.ok_to_run.acquire()
         f = asyncio.Future()
         fut = asyncio.ensure_future(run(f))
->>>>>>> 3c761042
         return f
 
     def submit(self,pfunc,schedule=None):
