--- conflicted
+++ resolved
@@ -283,17 +283,9 @@
     """
     APIEdge - IDLookupEdge object for API calls
     """
-<<<<<<< HEAD
-    # override in child classes
-    client_name = None
-
-    def __init__(self, scope, fields, weight=1, label=None):
-        super().__init__(label)
-        self.init_state()
-        self.scope = scope
-=======
     # define in subclass
     client_name = None
+    url = None
 
     def __init__(self, lookup, fields, weight=1):
         super().__init__()
@@ -304,7 +296,6 @@
             self.scopes = lookup
         else:
             raise TypeError("scopes argument must be str or list")
->>>>>>> c72f8a80
         if isinstance(fields, str):
             self.fields = [fields]
         elif isinstance(fields, list):
@@ -336,11 +327,10 @@
         """
         if not self.client_name:
             raise NotImplementedError("Define client_name in subclass")
-<<<<<<< HEAD
-        self._state["client"] = biothings_client.get_client(self.client_name, url='http://localhost:8000/')
-=======
-        self._state["client"] = biothings_client.get_client(self.client_name)
->>>>>>> c72f8a80
+        if self.url:
+            self._state["client"] = biothings_client.get_client(self.client_name, url=self.url)
+        else:
+            self._state["client"] = biothings_client.get_client(self.client_name)
         self.logger.info("Registering biothings_client {}".format(self.client_name))
 
     def edge_lookup(self, keylookup_obj, id_strct, debug=False):
@@ -358,11 +348,7 @@
             return keylookup_obj.idstruct_class()
         # query the api
         qr = self._query_many(keylookup_obj, id_strct)
-<<<<<<< HEAD
         new_id_strct = self._parse_querymany(keylookup_obj, qr, id_strct, self.fields, debug)
-=======
-        new_id_strct = self._parse_querymany(keylookup_obj, qr, id_strct, self.fields)
->>>>>>> c72f8a80
         return new_id_strct
 
     def _query_many(self, keylookup_obj, id_strct):
@@ -378,21 +364,13 @@
         for id in id_strct.id_lst:
             id_lst.append('"{}"'.format(id))
         return self.client.querymany(id_lst,
-<<<<<<< HEAD
-                                     scopes=self.scope,
-=======
                                      scopes=self.scopes,
->>>>>>> c72f8a80
                                      fields=self.fields,
                                      as_generator=True,
                                      returnall=True,
                                      size=keylookup_obj.batch_size)
 
-<<<<<<< HEAD
     def _parse_querymany(self, keylookup_obj, qr, id_strct, fields, debug):
-=======
-    def _parse_querymany(self, keylookup_obj, qr, id_strct, fields):
->>>>>>> c72f8a80
         """
         Parse the querymany results from the biothings_client into a structure
         that will later be used for document key replacement.
@@ -415,12 +393,9 @@
                         # query is always a string, so this check requires conversion
                         if query == str(curr_id):
                             qm_struct.add(orig_id, val)
-<<<<<<< HEAD
                             # save debug information in the option is set
                             if debug:
                                 qm_struct.set_debug(orig_id, self.label, val)
-=======
->>>>>>> c72f8a80
         return qm_struct
 
 
@@ -428,11 +403,7 @@
     """
     The MyChemInfoEdge uses the MyChem.info API to convert identifiers.
     """
-<<<<<<< HEAD
-    client_name = 'drug'
-=======
     client_name = "drug"
->>>>>>> c72f8a80
 
     def __init__(self, lookup, field, weight=1, label=None):
         """
@@ -443,22 +414,14 @@
         :param weight: Weights are used to prefer one path over another. The path with the lowest weight is preferred. The default weight is 1.
         :type weight: int
         """
-<<<<<<< HEAD
         super().__init__(lookup, field, weight, label)
-=======
-        super().__init__(lookup, field, weight)
->>>>>>> c72f8a80
 
 
 class MyGeneInfoEdge(BiothingsAPIEdge):
     """
     The MyGeneInfoEdge uses the MyGene.info API to convert identifiers.
     """
-<<<<<<< HEAD
-    client_name = 'gene'
-=======
     client_name = "gene"
->>>>>>> c72f8a80
 
     def __init__(self, lookup, field, weight=1, label=None):
         """
@@ -469,11 +432,7 @@
         :param weight: Weights are used to prefer one path over another. The path with the lowest weight is preferred. The default weight is 1.
         :type weight: int
         """
-<<<<<<< HEAD
         super().__init__(lookup, field, weight, label)
-=======
-        super().__init__(lookup, field, weight)
->>>>>>> c72f8a80
 
 
 ####################
