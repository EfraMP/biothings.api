--- conflicted
+++ resolved
@@ -810,11 +810,7 @@
         src_build = get_src_build()
         for build in src_build.find():
             dirty = False
-<<<<<<< HEAD
-            for job in build.get("jobs",[]):
-=======
             for job in build.get("jobs", []):
->>>>>>> 4f71a97b
                 if job.get("status") == "indexing":
                     logging.warning(
                         "Found stale build '%s', marking index status as 'canceled'",
@@ -822,11 +818,7 @@
                     job["status"] = "canceled"
                     dirty = True
             if dirty:
-<<<<<<< HEAD
-                src_build.replace_one({"_id":build["_id"]},build)
-=======
                 src_build.replace_one({"_id": build["_id"]}, build)
->>>>>>> 4f71a97b
 
     def setup(self):
         self.setup_log()
@@ -1036,12 +1028,6 @@
                     # (a default index name can be specified in config...)
                     if "index" not in res["env"][kenv]:
                         res["env"][kenv]["index"] = []
-<<<<<<< HEAD
-                    assert type(res["env"][kenv]["index"]) == list
-                    res["env"][kenv]["index"].extend(indices)
-                except Exception as e:
-                    self.logger.exception("Can't load remote indices: %s" % e)
-=======
                     # for now, we just consider
                     if type(res["env"][kenv]["index"]) == dict:
                         # we don't where to put those indices because we don't
@@ -1054,7 +1040,6 @@
                         res["env"][kenv]["index"].extend(indices)
                 except Exception:
                     self.logger.exception("Can't load remote indices:")
->>>>>>> 4f71a97b
                     continue
         return res
 
